import sys
import argparse
import random
import numpy
import codecs
import pickle
from keras.layers import Embedding, Input, LSTM, Dense, Dropout, merge
from keras.models import Model, model_from_json
from keras.callbacks import EarlyStopping, ModelCheckpoint
from keras.regularizers import l2
from keras import backend as K

from index_data import DataIndexer
from treecomp_lstm import TreeCompositionLSTM

class NNScorer(object):
    def __init__(self):
        self.model = None
        self.data_indexer = DataIndexer()

    def train(self):
        # This function has to be implemented by the classes that inherit from 
        # this abstract class
        raise NotImplementedError

    def save_model(self, model_name_prefix, epoch):
        # Serializing the model for future use.
        model_config = self.model.to_json()
        model_config_file = open("%s_config.json"%(model_name_prefix), "w")
        print >>model_config_file, model_config
        self.model.save_weights("%s_weights_epoch=%d.h5"%(model_name_prefix, epoch), overwrite=True)
        data_indexer_file = open("%s_data_indexer.pkl"%model_name_prefix, "wb")
        pickle.dump(self.data_indexer, data_indexer_file)
        model_config_file.close()
        data_indexer_file.close()

    def load_model(self, model_name_prefix, epoch):
        # Loading serialized model
        model_config_file = open("%s_config.json"%(model_name_prefix))
        model_config_json = model_config_file.read()
        self.model = model_from_json(model_config_json, 
                custom_objects={"TreeCompositionLSTM": TreeCompositionLSTM})
        self.model.load_weights("%s_weights_epoch=%d.h5"%(model_name_prefix, epoch))
        data_indexer_file = open("%s_data_indexer.pkl"%model_name_prefix, "rb")
        self.data_indexer = pickle.load(data_indexer_file)
        self.model.compile(loss='categorical_crossentropy', optimizer='adam')
        model_config_file.close()
        data_indexer_file.close()

    def prepare_training_data(self, data_lines, max_length=None, 
            in_shift_reduce_format=False):
        # max_length is used for ignoring long training instances
        # and also padding all instances to make them of the same 
        # length
        
        negative_samples_given = False
        # If the the input file has two columns, we assume the second column has 
        # negative samples.
        # TODO: This seems fragile. More checks needed.
        if "\t" in data_lines[0]:
            good_lines, bad_lines = zip(*[line.split("\t") for line in data_lines])
            negative_samples_given = True
            print >>sys.stderr, "Negative training data provided."
        else:
            good_lines = data_lines
        train_data_size = len(data_lines)

        # Indexing training data
        print >>sys.stderr, "Indexing training data"
        num_train_propositions, good_input = self.data_indexer.process_data(good_lines, 
                separate_propositions=False, for_train=True, max_length=max_length)
        if negative_samples_given:
            _, bad_input = self.data_indexer.process_data(bad_lines, 
                    separate_propositions=False, for_train=True, max_length=max_length)
        else:
            # Corrupting train indices to get "bad" data
            print >>sys.stderr, "Corrupting training data"
            bad_input = self.data_indexer.corrupt_indices(good_input)
        if in_shift_reduce_format:
            transitions, good_elements = self.data_indexer.get_shift_reduce_sequences(
                    good_input)
            # Assuming the transitions will be the same for both good and bad inputs
            # because the structure is not different.
            _, bad_elements = self.data_indexer.get_shift_reduce_sequences(
                    bad_input)
            transitions = self.data_indexer.pad_indices(transitions)
            # Insight: Transition sequences are strictly longer than element sequences
            # because there will be exactly as many shifts as there are elements, and
            # then some reduce operations on top of that
            # So we can safely use transitions' max length for elements as well. TreeLSTM
            # implementation requires them to be of the same length for concatenation.
            max_transition_length = len(transitions[0])
            good_elements = self.data_indexer.pad_indices(good_elements, 
                    max_length=max_transition_length)
            bad_elements = self.data_indexer.pad_indices(bad_elements, 
                    max_length=max_transition_length)
            training_sample = zip(good_elements, bad_elements)[:10]
            # Make int32 array so that Keras will view them as indices.
            good_elements = numpy.asarray(good_elements, dtype='int32')
            bad_elements = numpy.asarray(bad_elements, dtype='int32')
            # TreeLSTM's transitions input has an extra trailing dimension for 
            # concatenation. This has to match.
            transitions = numpy.expand_dims(transitions, axis=-1)
            num_good_inputs = good_elements.shape[0]
            num_bad_inputs = bad_elements.shape[0]
            # Labels will represent true statements as [0,1] and false statements as [1,0]
            labels = numpy.zeros((num_good_inputs+num_bad_inputs, 2))
            labels[:num_good_inputs, 1] = 1 # true statements
            labels[num_good_inputs:, 0] = 1 # false statements
            # Let's shuffle so that any sample taken from input-label combination will not have 
            # one dominating label.
            # Since transition sequences will not change for bad input, reusing those from
            # good input.
            zipped_input_labels = zip(numpy.concatenate([transitions, transitions]), 
                    numpy.concatenate([good_elements, bad_elements]), labels)
            random.shuffle(zipped_input_labels)
            shuffled_transitions, shuffled_elements, labels = [numpy.asarray(array) for 
                    array in zip(*zipped_input_labels)]
            inputs = (shuffled_transitions, shuffled_elements)
        else:
            # Padding to prespecified length
            good_input = self.data_indexer.pad_indices(good_input, max_length=max_length)
            bad_input = self.data_indexer.pad_indices(bad_input, max_length=max_length)
            #bad_input = self.data_indexer.corrupt_indices(good_input)
            training_sample = zip(good_input, bad_input)[:10]
            # Make int32 array so that Keras will view them as indices.
            good_input = numpy.asarray(good_input, dtype='int32')
            bad_input = numpy.asarray(bad_input, dtype='int32')
            inputs = numpy.concatenate([good_input, bad_input])
            num_good_inputs = good_input.shape[0]
            num_bad_inputs = bad_input.shape[0]
            print num_good_inputs, num_bad_inputs, train_data_size 
            # Labels will represent true statements as [0,1] and false statements as [1,0]
            labels = numpy.zeros((num_good_inputs+num_bad_inputs, 2))
            labels[:num_good_inputs, 1] = 1 # true statements
            labels[num_good_inputs:, 0] = 1 # false statements
            # Let's shuffle so that any sample taken from input-label combination will not have 
            # one dominating label.
            zipped_input_labels = zip(numpy.concatenate([good_input, bad_input]), labels)
            random.shuffle(zipped_input_labels)
            inputs, labels = [numpy.asarray(array) for array in zip(*zipped_input_labels)]
        
        # Print a training sample
        print >>sys.stderr, "Sample training pairs:"
        for good_prop_indices, bad_prop_indices in training_sample:
            print >>sys.stderr, "%s vs. %s"%(self.data_indexer.get_words_from_indices(good_prop_indices), 
                    self.data_indexer.get_words_from_indices(bad_prop_indices))

        return num_train_propositions, (inputs, labels)

    def prepare_test_data(self, data_lines, max_length=None, 
            in_shift_reduce_format=False):
        # data_lines expected to be in tab separated format with first column being
        # 1 or 0 indicatind correct answers and the second column being the logical form
        test_answer_strings, test_lines = zip(*[line.split("\t") for line in data_lines])
        assert len(test_answer_strings)%4 == 0, "Not enough lines per question"
        num_questions = len(test_answer_strings) / 4
        print >>sys.stderr, "Read %d questions"%num_questions
        test_answers = numpy.asarray([int(x) for x in test_answer_strings]).reshape(num_questions, 4)
        assert numpy.all(numpy.asarray([numpy.count_nonzero(ta) for ta in 
            test_answers]) == 1), "Some questions do not have exactly one correct answer"
        test_labels = numpy.argmax(test_answers, axis=1)

        # Indexing test data
        print >>sys.stderr, "Indexing test data"
        num_test_propositions, test_indices = self.data_indexer.process_data(test_lines, 
                for_train=False)
        if in_shift_reduce_format:
            test_transitions, test_elements = self.data_indexer.get_shift_reduce_sequences(
                    test_indices)
            test_transitions = self.data_indexer.pad_indices(test_transitions, 
                    max_length=max_length)
            test_elements = self.data_indexer.pad_indices(test_elements, 
                    max_length=max_length)
            # Make int32 array so that Keras will view them as indices.
            test_elements = numpy.asarray(test_elements, dtype='int32')
            # Adding trailing dimension to match TreeLSTM's input
            test_transitions = numpy.expand_dims(test_transitions, axis=-1)
            # The following needs to be a list for Keras to process them as inputs
            test_input = [test_transitions, test_elements]
        else:
            test_indices = self.data_indexer.pad_indices(test_indices, 
                    max_length=max_length)
            # Make int32 array so that Keras will view them as indices.
            test_input = numpy.asarray(test_indices, dtype='int32')
        return test_labels, test_input
        
    def score(self, input):
        probabilities = self.model.predict(input)
        return probabilities[:, 1] # Return p(t|x) only

    def evaluate(self, labels, test_input):
        # labels: list(int). List of indices of correct answers
        # test_input: list(numpy arrays) or numpy array: input to score
        test_scores = self.score(test_input)
        num_questions = len(labels)
        # test_scores will be of length 4*num_questions. Let's reshape it
        # to a matrix of size (num_questions, 4) and take argmax of over 
        # the four options for each question.
        test_predictions = numpy.argmax(test_scores.reshape(num_questions, 4), 
                axis=1)
        num_correct = sum(test_predictions == labels)
        accuracy = float(num_correct)/num_questions
        return accuracy

class LSTMScorer(NNScorer):
    def __init__(self):
        super(LSTMScorer, self).__init__()

    def train(self, train_input, train_labels, validation_input, validation_labels, 
            embedding_size=50, vocab_size=None, num_epochs=20):
        '''
        train_input: numpy array: int32 (samples, num_words). Left padded arrays of word indices 
            from sentences in training data
        train_labels: numpy array: int32 (samples, 2). One hot representations of labels for 
            training
        validation_input: numpy array: int32 (4*num_valid_questions, num_words). Array 
            similar to good and bad inputs. Every set of rows correspond to the statements 
            formed from four options of a question.
        validation_labels: numpy array: int32 (num_valid_questions,). Indices of correct 
            answers
        embedding_size: int. Size of word vectors
        vocab_size: int. Input dimensionality of embedding layer. Will be inferred from inputs 
            if not provided.
        '''
        if vocab_size is None:
            vocab_size = self.data_indexer.get_vocab_size()

        ## STEP 1: Initialze the input layer
        input_layer = Input(shape=train_input.shape[1:], dtype='int32')

        ## STEP 2: Embed the propositions by changing word indices to word vectors
        # Mask zero ensures that padding is not a parameter in the entire model.
        embed_layer = Embedding(input_dim=vocab_size, output_dim=embedding_size, 
                mask_zero=True, name='embedding')
        embed = embed_layer(input_layer)
        # Add a dropout to regularize the input representations
        regularized_embed = Dropout(0.5)(embed)

        ## STEP 3: Pass the sequences of word vectors through LSTM
        lstm_layer = LSTM(output_dim=embedding_size, W_regularizer=l2(0.01), 
                U_regularizer=l2(0.01), b_regularizer=l2(0.01), name='lstm')
        lstm_out = lstm_layer(regularized_embed)
        # Add a dropout after LSTM
	regularized_lstm_out = Dropout(0.2)(lstm_out)

        ## STEP 4: Find p(true | proposition) by passing the outputs from LSTM through
        # an MLP with ReLU layers
        projection_layer = Dense(embedding_size/2, activation='relu', name='projector')
        softmax_layer = Dense(2, activation='softmax', name='softmax')
        output_probabilities = softmax_layer(projection_layer(regularized_lstm_out))

        ## Step 5: Define crossentropy against labels as the loss and compile the model
        model = Model(input=input_layer, output=output_probabilities)
        model.compile(loss='categorical_crossentropy', optimizer='adam')
        print >>sys.stderr, model.summary()
        self.model = model

        ## Step 6: Train the full model jointly
        best_accuracy = 0.0
        for epoch_id in range(num_epochs):
            # History callback contains the losses of all training samples
            print >>sys.stderr, "Epoch %d"%epoch_id
            history_callback = model.fit(train_input, train_labels, nb_epoch=1)
            accuracy = self.evaluate(validation_labels, validation_input)
            print >>sys.stderr, "Validation accuracy: %.4f"%accuracy
            if accuracy < best_accuracy:
                print >>sys.stderr, "Stopping training"
                break
            else:
                best_accuracy = accuracy
                self.save_model("propscorer_lstm", epoch_id)

class TreeLSTMScorer(NNScorer):
    def __init__(self):
        super(TreeLSTMScorer, self).__init__()

    def train(self, train_input, train_labels, validation_input, validation_labels, 
            embedding_size=50, vocab_size=None, num_epochs=20):
        '''
        train_input: List of two numpy arrays: transitions and initial buffer
        train_labels: numpy array (samples, 2): One hot label indices
        validation_input: List similar to good and bad inputs. Every set of rows in 
            both arrays correspond to the statements formed from four options of a question.
        validation_labels: numpy array: int32 (num_valid_questions,). Indices of correct 
            answers
        embedding_size: int. Size of word vectors
        vocab_size: int. Input dimensionality of embedding layer. Will be inferred from inputs 
            if not provided.
        '''
        if vocab_size is None:
            vocab_size = self.data_indexer.get_vocab_size()

        ## STEP 1: Initialze the two inputs
        transitions, elements = train_input
        # Length of transitions (ops) is an upper limit on the stack and buffer
        # sizes. So use that to initialize the stack and buffer in the LSTM
        buffer_ops_limit = transitions.shape[1]
        stack_limit = buffer_ops_limit
        # The transitions input has an extra trailing dimension to make the 
        # concatenation with the buffer embedding easier.
<<<<<<< HEAD
        good_transitions_input = Input(shape=(buffer_ops_limit, 1))
        good_buffer_input = Input(shape=(buffer_ops_limit,), dtype='int32')
        bad_transitions_input = Input(shape=(buffer_ops_limit, 1))
        bad_buffer_input = Input(shape=(buffer_ops_limit,), dtype='int32')

        ## STEP 2: Embed the two propositions by changing word indices to word vectors
        # Share embedding layer for both propositions
=======
        transitions_input = Input(shape=(buffer_ops_limit, 1))
        buffer_input = Input(shape=(buffer_ops_limit,), dtype='int32')

        ## STEP 2: Embed the propositions by changing word indices to word vectors
>>>>>>> 36d6453b
        # If merge in step 3 complains that input is masked, Keras needs to be updated. 
        # Merge supports masked input as of Keras 1.0.5
        embed_layer = Embedding(input_dim=vocab_size, output_dim=embedding_size, 
                mask_zero=True, name='embedding')
<<<<<<< HEAD
        good_embed = embed_layer(good_buffer_input)
        bad_embed = embed_layer(bad_buffer_input)
=======
        embed = embed_layer(buffer_input)
>>>>>>> 36d6453b
        # Add a dropout to regularize the input representations
        regularized_embed = Dropout(0.5)(embed)

        ## STEP 3: Merge transitions and buffer (TreeLSTM only)
        lstm_input = merge([transitions_input, regularized_embed], 
                mode='concat')

        ## STEP 4: Pass the sequences of word vectors through TreeLSTM
        lstm_layer = TreeCompositionLSTM(stack_limit, buffer_ops_limit, 
                output_dim=embedding_size, W_regularizer=l2(0.01),
                U_regularizer=l2(0.01), V_regularizer=l2(0.01),
                b_regularizer=l2(0.01), name='treelstm')
        lstm_out = lstm_layer(lstm_input)
	regularized_lstm_out = Dropout(0.2)(lstm_out)

        ## STEP 5: Find p(true | proposition) by passing the encoded proposition through
        # MLP with ReLU followed by softmax
        projection_layer = Dense(embedding_size/2, activation='relu', name='projector')
        softmax_layer = Dense(2, activation='softmax', name='softmax')
        output_probabilities = softmax_layer(projection_layer(regularized_lstm_out))

        ## Step 6: Define crossentropy against labels as the loss and compile the model
        model = Model(input=[transitions_input, buffer_input], output=output_probabilities)
        model.compile(loss='categorical_crossentropy', optimizer='adam')
        print >>sys.stderr, model.summary()
        self.model = model

        ## Step 7: Train the full model jointly
        best_accuracy = 0.0
        for epoch_id in range(num_epochs):
            print >>sys.stderr, "Epoch %d"%epoch_id
            history_callback = model.fit([transitions, elements], labels, nb_epoch=1)
            accuracy = self.evaluate(validation_labels, validation_input)
            print >>sys.stderr, "Validation accuracy: %.4f"%accuracy
            if accuracy < best_accuracy:
                print >>sys.stderr, "Stopping training"
                break
            else:
                best_accuracy = accuracy
                self.save_model("propscorer_treelstm", epoch_id)

if __name__=="__main__":
    argparser = argparse.ArgumentParser(description="Simple proposition scorer")
    argparser.add_argument('--train_file', type=str)
    argparser.add_argument('--validation_file', type=str)
    argparser.add_argument('--test_file', type=str)
    argparser.add_argument('--use_tree_lstm', help="Use TreeLSTM composition", 
            action='store_true')
    argparser.add_argument('--length_upper_limit', type=int, 
            help="Upper limit on length of training data. Ignored during testing.")
    argparser.add_argument('--max_train_size', type=int, 
            help="Upper limit on the size of training data")
    argparser.add_argument('--num_epochs', type=int, default=20,
            help="Number of train epochs (20 by default)")
    argparser.add_argument('--use_model_from_epoch', type=int, default=0, 
            help="Use the model from a particular epoch (0 by default)")
    args = argparser.parse_args()
    prop_scorer = TreeLSTMScorer() if args.use_tree_lstm else LSTMScorer()

    if not args.train_file:
        # Training file is not given. There must be a serialized model.
        print >>sys.stderr, "Loading scoring model from disk"
        model_type = "treelstm" if args.use_tree_lstm else "lstm"
        model_name_prefix = "propscorer_%s"%model_type
        prop_scorer.load_model(model_name_prefix, args.use_model_from_epoch)
        # input shape of scoring model is (samples, max_length)
    else:
        assert args.validation_file is not None, "Validation data is needed for training"
        print >>sys.stderr, "Reading training data"
        lines = [x.strip() for x in open(args.train_file).readlines()]
        _, (inputs, labels) = prop_scorer.prepare_training_data(lines, 
                max_length=args.length_upper_limit, 
                in_shift_reduce_format=args.use_tree_lstm)

        train_sequence_length = inputs[0].shape[1] if args.use_tree_lstm \
                else inputs.shape[1]
        print >>sys.stderr, "Reading validation data"
        validation_lines = [x.strip() for x in codecs.open(args.validation_file,'r', 
            'utf-8').readlines()]
        validation_labels, validation_input = prop_scorer.prepare_test_data(
                validation_lines, max_length=train_sequence_length, 
                in_shift_reduce_format=args.use_tree_lstm)
        if args.max_train_size is not None:
            print >>sys.stderr, "Limiting training size to %d"%(args.max_train_size)
            inputs = [input_[:args.max_train_size] for input_ in inputs] \
                    if args.use_tree_lstm else inputs[:args.max_train_size]
            labels = labels[:args.max_train_size]
        print >>sys.stderr, "Training model"
        prop_scorer.train(inputs, labels, validation_input, validation_labels, 
                num_epochs=args.num_epochs)
    
    # We need this for making sure that test sequences are not longer than what the trained model
    # expects.
    max_length = prop_scorer.model.get_input_shape_at(0)[0][1] \
            if args.use_tree_lstm else prop_scorer.model.get_input_shape_at(0)[1]

    if args.test_file is not None:
        test_lines = [x.strip() for x in codecs.open(args.test_file,'r', 'utf-8').readlines()]
        test_labels, test_input = prop_scorer.prepare_test_data(test_lines, 
                max_length=max_length, in_shift_reduce_format=args.use_tree_lstm)
        print >>sys.stderr, "Scoring test data"
        test_scores = prop_scorer.score(test_input)
        accuracy = prop_scorer.evaluate(test_labels, test_input)
        print >>sys.stderr, "Test accuracy: %.4f"%accuracy
        assert len(test_scores) == len(test_lines)

        outfile = codecs.open("out.txt", "w", "utf-8")
        for score, line in zip(test_scores, test_lines):
            print >>outfile, score, line
        outfile.close()<|MERGE_RESOLUTION|>--- conflicted
+++ resolved
@@ -299,30 +299,15 @@
         stack_limit = buffer_ops_limit
         # The transitions input has an extra trailing dimension to make the 
         # concatenation with the buffer embedding easier.
-<<<<<<< HEAD
-        good_transitions_input = Input(shape=(buffer_ops_limit, 1))
-        good_buffer_input = Input(shape=(buffer_ops_limit,), dtype='int32')
-        bad_transitions_input = Input(shape=(buffer_ops_limit, 1))
-        bad_buffer_input = Input(shape=(buffer_ops_limit,), dtype='int32')
-
-        ## STEP 2: Embed the two propositions by changing word indices to word vectors
-        # Share embedding layer for both propositions
-=======
         transitions_input = Input(shape=(buffer_ops_limit, 1))
         buffer_input = Input(shape=(buffer_ops_limit,), dtype='int32')
 
         ## STEP 2: Embed the propositions by changing word indices to word vectors
->>>>>>> 36d6453b
         # If merge in step 3 complains that input is masked, Keras needs to be updated. 
         # Merge supports masked input as of Keras 1.0.5
         embed_layer = Embedding(input_dim=vocab_size, output_dim=embedding_size, 
                 mask_zero=True, name='embedding')
-<<<<<<< HEAD
-        good_embed = embed_layer(good_buffer_input)
-        bad_embed = embed_layer(bad_buffer_input)
-=======
         embed = embed_layer(buffer_input)
->>>>>>> 36d6453b
         # Add a dropout to regularize the input representations
         regularized_embed = Dropout(0.5)(embed)
 

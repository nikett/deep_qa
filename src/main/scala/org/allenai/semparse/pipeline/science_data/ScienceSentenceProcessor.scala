package org.allenai.semparse.pipeline.science_data

import com.mattg.pipeline.Step
import com.mattg.util.FileUtil
import com.mattg.util.JsonHelper

import org.json4s._

import org.apache.spark.SparkConf
import org.apache.spark.SparkContext

import org.allenai.semparse.parse.Conjunction
import org.allenai.semparse.parse.DependencyTree
import org.allenai.semparse.parse.Logic
import org.allenai.semparse.parse.LogicalFormGenerator
import org.allenai.semparse.parse.Predicate
import org.allenai.semparse.parse.StanfordParser

import scala.concurrent._
import scala.util.{Success, Failure}
import scala.concurrent.duration._
import scala.concurrent.ExecutionContext.Implicits.global

class ScienceSentenceProcessor(
  params: JValue,
  fileUtil: FileUtil
) extends Step(Some(params), fileUtil) {
  implicit val formats = DefaultFormats
  override val name = "Science Sentence Processor"

  val validParams = Seq("min word count per sentence", "max word count per sentence",
    "data directory", "data name", "output format", "logical forms")
  JsonHelper.ensureNoExtras(params, name, validParams)

  val dataName = (params \ "data name").extract[String]
  val dataDir = (params \ "data directory").extract[String]
  val minWordCount = JsonHelper.extractWithDefault(params, "min word count per sentence", 4)
  val maxWordCount = JsonHelper.extractWithDefault(params, "max word count per sentence", 20)
  val formatChoices = Seq("training data", "debug")
  val outputFormat = JsonHelper.extractChoiceWithDefault(params, "output format", formatChoices, "training data")
  val outputFile = outputFormat match {
    case "training data" => s"data/science/$dataName/training_data.tsv"
    case "debug" => s"data/science/$dataName/sentence_lfs.txt"
  }
  val logicalFormGenerator = new LogicalFormGenerator(params \ "logical forms")

  val numPartitions = 1

  override val inputs: Set[(String, Option[Step])] = Set((dataDir, None))
  override val outputs = Set(outputFile)
  override val paramFile = outputs.head.dropRight(4) + "_params.json"
  override val inProgressFile = outputs.head.dropRight(4) + "_in_progress"

  override def _runStep() {
    val conf = new SparkConf().setAppName(s"Sentence Processor")
      .set("spark.driver.maxResultSize", "0")
      .set("spark.network.timeout", "100000")
      .set("spark.akka.frameSize", "1028")
      .setMaster("local[*]")

    val sc = new SparkContext(conf)

    parseSentences(
      sc,
      logicalFormGenerator,
      outputFile,
      dataDir,
      minWordCount,
      maxWordCount,
      outputFormat
    )

    sc.stop()
  }

  def parseSentences(
    sc: SparkContext,
    logicalFormGenerator: LogicalFormGenerator,
    outputFile: String,
    dataDir: String,
    minWordCount: Int,
    maxWordCount: Int,
    outputFormat: String
  ) {
    fileUtil.mkdirsForFile(outputFile)
    val sentences = sc.textFile(dataDir, numPartitions).flatMap(line => {
      val sentence = line.replace("<SENT>", "").replace("</SENT>", "")
      if (Helper.shouldKeepSentence(sentence, minWordCount, maxWordCount)) {
        Seq(sentence)
      } else {
        Seq()
      }
    }).distinct()
    val trees = sentences.flatMap(Helper.parseSentence)
<<<<<<< HEAD
    val logicalForms = trees.map(sentenceAndTree => {
      // TODO(matt): fix allocation of this object
      val sentence = sentenceAndTree._1
      val tree = sentenceAndTree._2
      val logicalForm = try {
        logicalFormGenerator.getLogicalForm(tree)
      } catch {
        case e: Throwable => { println(sentence); tree.print(); throw e }
=======
    val logicalForms = trees.flatMap(sentenceAndTree => {
      val result = Helper.runWithTimeout(2000, () => {
        val sentence = sentenceAndTree._1
        val tree = sentenceAndTree._2
        val logicalForm = try {
          logicalFormGenerator.getLogicalForm(tree)
        } catch {
          case e: Throwable => { println(sentence); tree.print(); throw e }
        }
        (sentence, logicalForm)
      })
      result match {
        case None => {
          println(s"Timeout while processing sentence: ${sentenceAndTree._1}")
          Seq()
        }
        case Some(either) => either match {
          case Left(t) => {
            println(s"Exception thrown while processing sentence: ${sentenceAndTree._1} ---- ${t.getMessage}")
            Seq()
          }
          case Right(result) => Seq(result)
        }
      }
    })
    val outputStrings = logicalForms.flatMap(sentenceAndLf => {
      val result = Helper.runWithTimeout(2000, () => {
        Helper.logicalFormToString(outputFormat)(sentenceAndLf)
      })
      result match {
        case None => {
          println(s"Timeout while printing sentence: ${sentenceAndLf._1}")
          Seq()
        }
        case Some(either) => either match {
          case Left(t) => {
            println(s"Exception thrown while printing sentence: ${sentenceAndLf._1} ---- ${t.getMessage}")
            Seq()
          }
          case Right(result) => result
        }
>>>>>>> 89e700a3
      }
    })

    val finalOutput = outputStrings.collect()
    fileUtil.writeLinesToFile(outputFile, finalOutput)
  }
}

// This semi-ugliness is so that the spark functions are serializable.
object Helper {
  val parser = new StanfordParser

  val badChars = Seq("?", "!", ":", ";", "&", "_", "-", "\\", "(", ")", "{", "}", "[", "]", "<", ">", "\"", "'", "=", "|", "~", "%")
  def shouldKeepSentence(sentence: String, minWordCount: Int, maxWordCount: Int): Boolean = {
    val wordCount = sentence.split(" ").length
    if (wordCount < minWordCount) return false
    if (wordCount > maxWordCount) return false
    for (char <- badChars) {
      if (sentence.contains(char)) return false
    }
    if (hasPronoun(sentence)) return false
    return true
  }

  def runWithTimeout[T](milliseconds: Long, f: () => T): Option[Either[Throwable, T]] = {
    val result = Future(f())
    try {
      Await.result(result, 1 seconds)
      result.value match {
        case None => None
        case Some(tryResult) => tryResult match {
          case Success(result) => Some(Right(result))
          case Failure(t) => {
            Some(Left(t))
          }
        }
      }
    } catch {
      case e: java.util.concurrent.TimeoutException => {
        None
      }
    }
  }

  val pronouns = Seq("i", "me", "my", "we", "us", "our", "you", "your", "it", "its", "he", "him",
    "his", "she", "her", "hers", "they", "them", "this", "these")
  def hasPronoun(sentence: String): Boolean = {
    val lower = sentence.toLowerCase
    for (pronoun <- pronouns) {
      if (lower.startsWith(pronoun + " ") ||
          lower.contains(" " + pronoun + " ") ||
          lower.endsWith(" " + pronoun + "."))
        return true
    }
    return false
  }

  def parseSentence(sentence: String) = {
    val parse = parser.parseSentence(sentence)
    parse.dependencyTree match {
      case None => Seq()
      case Some(tree) => {
        if (Helper.shouldKeepTree(tree)) {
          Seq((sentence, tree))
        } else {
          Seq()
        }
      }
    }
  }

  def shouldKeepTree(tree: DependencyTree): Boolean = {
    if (tree.token.posTag.startsWith("V")) {
      tree.getChildWithLabel("nsubj") match {
        case None => return false
        case _ => return true
      }
    }
    tree.getChildWithLabel("cop") match {
      case None => return false
      case _ => return true
    }
  }

  def logicalFormToString(
    outputFormat: String
  )(
    logicalForm: (String, Option[Logic])
  ): Seq[String] = {
    outputFormat match {
      case "training data" => logicalFormToTrainingData(logicalForm)
      case "debug" => sentenceAndLogicalFormAsString(logicalForm)
      case _ => throw new IllegalStateException("Unrecognized output format")
    }
  }

  def logicalFormToTrainingData(logicalForm: (String, Option[Logic])): Seq[String] = {
    val sentence = logicalForm._1
    val logic = logicalForm._2
    val fullJson = logic match {
      case None => "[]"
      case Some(logic) => logic.toJson
    }
    logic match {
      case Some(Conjunction(args)) => {
        args.map(_ match {
          case Predicate(predicate, arguments) => {
            // I'm trying to stay as close to the previous training data format as possible.  But,
            // the way the ids were formatted with Freebase data will not work for our noun
            // phrases.  So, I'm going to leave the id column blank as a single that the name
            // column should be used instead.
            val ids = ""
            val names = arguments.map("\"" + _ + "\"").mkString(" ")
            val catWord = if (arguments.size == 1) predicate else ""
            val relWord = if (arguments.size == 2) predicate else ""
            val wordRelOrCat = if (arguments.size == 1) "word-cat" else "word-rel"
            val lambdaExpression = s"""(($wordRelOrCat "${predicate}") $names)"""
            val fields = Seq(ids, names, catWord, relWord, lambdaExpression, fullJson, sentence)
            fields.mkString("\t")
          }
          case _ => throw new IllegalStateException
        }).toSeq
      }
      case _ => throw new IllegalStateException
    }
  }

  def sentenceAndLogicalFormAsString(logicalForm: (String, Option[Logic])): Seq[String] = {
    val sentence = logicalForm._1
    val lf = logicalForm._2
    val lfString = lf.map(_.toString).mkString(" ")
    Seq(s"${sentence} -> ${lfString}")
  }
}<|MERGE_RESOLUTION|>--- conflicted
+++ resolved
@@ -92,16 +92,6 @@
       }
     }).distinct()
     val trees = sentences.flatMap(Helper.parseSentence)
-<<<<<<< HEAD
-    val logicalForms = trees.map(sentenceAndTree => {
-      // TODO(matt): fix allocation of this object
-      val sentence = sentenceAndTree._1
-      val tree = sentenceAndTree._2
-      val logicalForm = try {
-        logicalFormGenerator.getLogicalForm(tree)
-      } catch {
-        case e: Throwable => { println(sentence); tree.print(); throw e }
-=======
     val logicalForms = trees.flatMap(sentenceAndTree => {
       val result = Helper.runWithTimeout(2000, () => {
         val sentence = sentenceAndTree._1
@@ -143,7 +133,6 @@
           }
           case Right(result) => result
         }
->>>>>>> 89e700a3
       }
     })
 
